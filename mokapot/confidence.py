--- conflicted
+++ resolved
@@ -25,12 +25,8 @@
 
 from . import qvalues
 from . import utils
-<<<<<<< HEAD
 from .picked_protein import picked_protein, crosslink_picked_protein
-=======
-from .picked_protein import picked_protein
 from .writers import to_flashlfq, to_txt
->>>>>>> e65ac41e
 
 LOGGER = logging.getLogger(__name__)
 
