--- conflicted
+++ resolved
@@ -134,9 +134,6 @@
         columns={peptide_column: "best peptide"}
     )
 
-<<<<<<< HEAD
-    prots["stripped sequence"] = strip_peptide(prots["best peptide"])
-=======
     # Strip modifications and flanking AA's from peptide sequences.
     prots["stripped sequence"] = (
         prots["best peptide"]
@@ -152,7 +149,6 @@
         seqs = prots["stripped sequence"].str.replace(r"[a-z]", "", regex=True)
 
     prots["stripped sequence"] = seqs
->>>>>>> 94d6b9ea
 
     # There are two cases we need to deal with:
     # 1. The fasta contained both targets and decoys (ideal)
