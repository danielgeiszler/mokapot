--- conflicted
+++ resolved
@@ -8,22 +8,13 @@
 except DistributionNotFound:
     pass
 
-<<<<<<< HEAD
-from mokapot.dataset import LinearPsmDataset, CrosslinkPsmDataset
-from mokapot.model import Model, PercolatorModel, save_model, load_model
-from mokapot.brew import brew
-from mokapot.parsers import read_pin, read_percolator
-from mokapot.confidence import (
+from .dataset import LinearPsmDataset, CrosslinkPsmDataset
+from .model import Model, PercolatorModel, save_model, load_model
+from .brew import brew
+from .parsers import read_pin, read_percolator, read_pepxml
+from .confidence import (
     LinearConfidence,
     CrosslinkConfidence,
     plot_qvalues,
 )
-from mokapot.proteins import make_decoys, digest, FastaProteins
-=======
-from .dataset import LinearPsmDataset
-from .model import Model, PercolatorModel, save_model, load_model
-from .brew import brew
-from .parsers import read_pin, read_percolator, read_pepxml
-from .confidence import LinearConfidence, plot_qvalues
-from .proteins import make_decoys, digest, FastaProteins
->>>>>>> 94d6b9ea
+from .proteins import make_decoys, digest, FastaProteins